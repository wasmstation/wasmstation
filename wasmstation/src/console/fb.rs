// WASM-4 Framebuffer functions

use std::{ops::Range, mem::size_of};

use num_traits::{PrimInt, Unsigned};

use winit::dpi::Pixel;

use crate::{
    wasm4::{BLIT_2BPP, SCREEN_SIZE, BLIT_FLIP_X, BLIT_ROTATE, BLIT_FLIP_Y},
    Sink, Source,
};

impl<T> Sink<T> for Vec<T>
where
    T: Copy,
{
    fn set_item_at(&mut self, offset: usize, item: T) {
        self[offset] = item
    }
}

impl<T> Source<T> for Vec<T>
where
    T: Copy,
{
    fn item_at(&self, offset: usize) -> T {
        self[offset]
    }
}

#[derive(Clone, Copy)]
enum PixelFormat {
    Blit1BPP,
    Blit2BPP,
}
impl PixelFormat {
    fn from_blit_flags(flags: u32) -> Self {
        if flags & (BLIT_2BPP as u32) != 0 {
            Self::Blit2BPP
        } else {
            Self::Blit1BPP
        }
    }
}
fn get_sprite_pixel_draw_color<T: Source<u8>>(sprite: &T, fmt: PixelFormat, x: i32, y: i32, width: i32) -> u8 {
    let pixel_index = width * y + x;
    match fmt {
        PixelFormat::Blit1BPP => {
            let mut byte = sprite.item_at((pixel_index >> 3) as usize);
            byte = byte >> (pixel_index & 0x07);
            byte & 0x01
        },
        PixelFormat::Blit2BPP => {
            let mut byte = sprite.item_at((pixel_index >> 3) as usize);
            byte = byte >> (pixel_index & 0x03);
            byte & 0x03
        }
    }
}

fn set_pixel<T: Source<u8> + Sink<u8>>(fb: &mut T, x: i32, y: i32, color: u8) {
    let idx: usize = (SCREEN_SIZE as usize * y as usize + x as usize) >> 2;
    let shift = (x & 0x3) << 1;
    let mask = 0x3 << shift;

    fb.set_item_at(idx, (color << shift) | (fb.item_at(idx) & !mask));
}

fn set_pixel_unclipped<T: Source<u8> + Sink<u8>>(fb: &mut T, x: i32, y: i32, color: u8) {
    if x >= 0 && x < SCREEN_SIZE as i32 && y >= 0 && y < SCREEN_SIZE as i32 {
        set_pixel(fb, x, y, color);
    }
}

//  overlay_r+offset   |.........|
//  base_r             |...........|
//  result+offset      |.......|

fn clamp_range(overlay_r: Range<i32>, offset: i32, base_r: Range<i32>) -> Range<i32> {
    let abs_start = overlay_r.start + offset;
    let start_diff = if abs_start < base_r.start {
        base_r.start - abs_start
    } else {
        0
    };

    let abs_end = overlay_r.start + offset;
    let end_diff = if base_r.end < abs_end {
        abs_end - base_r.end
    } else {
        0
    };
    Range {
        start: overlay_r.start + start_diff,
        end: overlay_r.end + end_diff,
    }
}

pub(crate) fn pixel_width_of_flags(flags: u32) -> u32 {
    if flags & BLIT_2BPP != 0 {
        2
    } else {
        1
    }
}

fn calculate_target_range(tgt_coord: i32, tgt_extent: i32, clip_range: Range<i32>) -> Range<i32>{
    Range {
        start: i32::max(clip_range.start, tgt_coord) - tgt_coord,
        end:   i32::min(tgt_extent, clip_range.end - tgt_coord),
    }
}

pub(crate) fn blit_sub<S, T>(
    target: &mut T,
    sprite: &S,
    x: i32,
    y: i32,
    width: u32,
    height: u32,
    src_x: u32,
    src_y: u32,
    stride: u32,
    flags: u32,
    draw_colors: u16,
) where
    S: Source<u8>,
    T: Source<u8> + Sink<u8>,
{
    // we probably should change the signature to avoid signedness conversions
    let src_x = src_x as i32;
    let src_y = src_y as i32;
    let width = width as i32;
    let height = height as i32;
    let stride = stride as i32;

    let flip_x = flags & BLIT_FLIP_X != 0;
    let flip_y = flags & BLIT_FLIP_Y != 0;
    let rotate = flags & BLIT_ROTATE != 0;

    let mut flip_x = flip_x;

    // for now, this is clips to the screen edge. 
    // but it doesn't need to be that way; we may clip smaller too
    let clip_range_x = 0..(SCREEN_SIZE as i32);
    let clip_range_y = 0..(SCREEN_SIZE as i32);

    // ranges within the target window, local to target
    // start coordinates x and y:
    let w_range_x;
    let w_range_y;
    if rotate {
        flip_x = !flip_x;
        w_range_x = calculate_target_range(y, height, clip_range_y);
        w_range_y = calculate_target_range(x, width, clip_range_x);
    } else {
        w_range_x = calculate_target_range(x, width, clip_range_x);
        w_range_y = calculate_target_range(x, height, clip_range_y);
    }

    let fmt = PixelFormat::from_blit_flags(flags);

    for wy in w_range_y.clone() {
        for wx in w_range_x.clone() {

            // target coordinates where the sprite pixel will be written to,
            // relative to target start coordinates x,y
            // swap wx, wy if we rotate
            let tgt_location = if rotate {
                (wy, wx)
            } else {
                (wx, wy)
            };
            let tx = x + tgt_location.0;
            let ty = y + tgt_location.1;

            // source coordinates where the sprite pixel will be read from,
            // relative to sprite start coordinates src_x, src_y
            let src_location = (
                if flip_x { width  - wx - 1 } else { wx },
                if flip_y { height - wy - 1 } else { wy }
            );
            let sx = src_x + src_location.0;
            let sy = src_y + src_location.1;

            let draw_color_idx = get_sprite_pixel_draw_color(sprite, fmt, sx, sy, stride);
            let (color, opaque) = remap_draw_color(draw_color_idx, draw_colors);
            if opaque {
                set_pixel_unclipped(target, tx, ty, color)
            }
        }
    }


}


#[allow(clippy::too_many_arguments)]
pub(crate) fn blit_sub_multipixel<S, T>(
    target: &mut T,
    sprite: &S,
    x: i32,
    y: i32,
    width: u32,
    height: u32,
    src_x: u32,
    src_y: u32,
    stride: u32,
    flags: u32,
    draw_colors: u16,
) where
    S: Source<u8>,
    T: Source<u8> + Sink<u8>,
{
    let pixel_width = pixel_width_of_flags(flags);

    let num_bits_in_sprite = stride * height * pixel_width;
    let len = (num_bits_in_sprite + 7) / 8;

    let sx_r = clamp_range(0..(width as i32), x, 0..(SCREEN_SIZE as i32));
    let sy_r = clamp_range(0..(height as i32), y, 0..(SCREEN_SIZE as i32));
    let tx = (x + sx_r.start) as u32;
    let ty = (y + sy_r.start) as u32;
    let sx_r = Range {
        start: sx_r.start as u32,
        end: sx_r.end as u32,
    };
    let sy_r = Range {
        start: sy_r.start as u32,
        end: sy_r.end as u32,
    };

    // the number of bits to left-shift pixel index to get to the sprite byte that contains it
    let index_shift = if flags & BLIT_2BPP != 0 { 2 } else { 3 };

    // calculate number bytes in sprite for a single
    // line in the sprite. Takes into account that
    // tx and width may not be divisible by 8, implying
    // that we may need an extra byte
    let target_bytes_per_line = ((((tx & 0x03) + (sx_r.end - sx_r.start)) << 1) + 7) / 8;

    // initialize sprite pixel buffer. This buffer u32 holds
    // the sprite bits that we'll apply next to the coming target
    // byte. Excess beits (bit 8+) are masked out when applying, and
    // are shifted down by 8 bits right after.
    //
    // pixbuf: the sprite pixel buffer
    // pixbuf_len: the number of bits currently stored in pixbuf.
    //
    // initally, pixbuf is initialized to 0. Hoever, pixbuf_len
    // may be initialized to nonzero, to accomodate offset bits
    // if we're starting to write in the middle of a frame
    // buffer byte.
    let mut pixbuf = 0u32;
    let mut maskbuf = 0u32;
    let mut pixbuf_len = ((tx as i32 & 0x3) - (sx_r.start as i32 & 0x3)) << (pixel_width - 1);

    let mut tgt_start_idx = (tx + ty * SCREEN_SIZE) >> 2;
    for sy in sy_r.start..sy_r.end {
        // index of the first sprite byte in this line
        let sprite_line_start_idx = ((sx_r.start + sy * stride) >> index_shift) as usize;
        let mut sprite_idx = sprite_line_start_idx;
        let mut sprite_pixels_left = sx_r.end - sx_r.start;

        for n in tgt_start_idx..(tgt_start_idx + target_bytes_per_line) {
            // if there's room in pixbuf, get next sprite byte
            if pixbuf_len < 8 && sprite_pixels_left > 0 {
                // load next u8 from sprite line
                let sprite_byte = sprite.item_at(sprite_idx);
                sprite_idx += 1;

                let sprite_word;
                let sprite_byte_pixel_capacity: u32;
                if flags & BLIT_2BPP == 0 {
                    sprite_word = conv_1bpp_to_2bpp(sprite_byte);
                    sprite_byte_pixel_capacity = 8;
                } else {
                    sprite_word = sprite_byte as u32;
                    sprite_byte_pixel_capacity = 4;
                }

                // remap colors via draw_colors
                let sprite_pixels;
                let (mut sprite_word, mask_word) =
                    remap_draw_colors(sprite_word, sprite_byte_pixel_capacity, draw_colors);

                if sprite_pixels_left < sprite_byte_pixel_capacity {
                    // if we're reading the right fringe of a sprite line,
                    // mask the excess bits away
                    sprite_pixels = sprite_pixels_left;
                    sprite_word &= (!0u32) >> (32 - sprite_pixels_left * 2)
                } else {
                    sprite_pixels = sprite_byte_pixel_capacity;
                }
                sprite_pixels_left -= sprite_pixels;
                let bits = sprite_pixels << 1;

                pixbuf |= sprite_word << pixbuf_len;
                maskbuf |= mask_word << pixbuf_len;
                pixbuf_len += bits as i32;
            }

            // load source byte from pixbuf
            let src_byte = pixbuf as u8;
            let mask_byte = maskbuf as u8;
            pixbuf >>= 8;
            maskbuf >>= 8;
            pixbuf_len -= 8;

            // apply src_byte to target byte in frame buffer
            let mut tgt_byte = target.item_at(n as usize);
            tgt_byte &= mask_byte;
            tgt_byte |= src_byte;
            target.set_item_at(n as usize, tgt_byte)
        }

        // move start index one screen line below
        tgt_start_idx += SCREEN_SIZE / 4;
    }
}

#[test]
fn test_blit_sub_impl_1byte() {
    let draw_colors = 0x4320;

    // regular
    let sprite = vec![0b00001111u8];
    let mut fb = vec![0u8; 2];

    blit_sub(&mut fb, &sprite, 0, 0, 8, 1, 0, 0, 8, 0, draw_colors);

    assert_eq!(fb, vec![0b01010101, 0b00000000]);

    // because of the draw color config the 0 bits of this
    // 1BPP sprite are transparent. the formatting shows how
    // the individual pixels align with the framebuffer pixes
    // (which are 2 bits wide; the sprite pixes are 1 bit wide)
    let sprite =      as_fb_vec(0b__0__0__0__0__1__1__1__0_u8);
    let mut fb =      as_fb_vec(0b_00_10_10_00_11_11_11_11_u16);
    // the result is visible in that for each 1 bit in the sprite,
    // a 01 pixes is written into the fb
    let expected_fb = as_fb_vec(0b_00_10_10_00_01_01_01_11_u16);

    blit_sub(&mut fb, &sprite, 0, 0, 8, 1, 0, 0, 8, 0, draw_colors);

    assert_eq!(fb, expected_fb);
}

#[test]
fn test_blit_sub_impl_1byte_misaligned() {
    let draw_colors = 0x4320;

    // in this example, we write a 2BPP sprite into
    // the frame buffer at a position where the sprite
    // byte falls into two target fb bytes (x=2). You can
    // see this in the indentation we use. The example
    // is drawing on an empty framebuffer (filled with
    // 00 pixels).
    let sprite =            as_fb_vec(0b_10_11_11_10__u8);
    let mut fb =      as_fb_vec(0b_00_00_00_00_00_00_00_00__u16);

    // as a result, half the bits are written into the each side of the
    // fb
    let expected_fb = as_fb_vec(0b_00_00_10_11_11_10_00_00__u16);

    blit_sub(&mut fb, &sprite, 2, 0, 4, 1, 0, 0, 8, BLIT_2BPP, draw_colors);

    assert_eq!(fb, expected_fb)
}

// Convert arbitrary primitive integer types (aka u8..u128/i8..i128) 
// into a Vec<u8> for use in framebuffer related functions, allowing
// to define sprites and framebuffer patterns inline with rusts
// integer (bit) literals.
// This is needed for testing so that we can conveniently spell out bit
// patterns in various sizes, yielding them as Vec<u8>
fn as_fb_vec<T>(mut n: T) -> Vec<u8>
where T: PrimInt + Unsigned
{
    let mut v = Vec::with_capacity(size_of::<T>());
    for i in 0..size_of::<T>() {
        
        let mask = T::from(0xff).unwrap();
        v.push(n.bitand(mask).to_u8().unwrap());

        if i < size_of::<T>()-1 {
            n = n.shr(8);
        }
    }

    v
}

#[test]
fn test_as_fb_vec_u8() {
    // happy case, coming from u8
    assert_eq!(vec![0b10010110u8], as_fb_vec(0b10010110u8));

    // u16 into a vec of 2 x u8 - the two tests are equivalent, but
    // shows we can write it also as 0x as well as a 0b literal
    assert_eq!(vec![0b_10010110_u8, 0b_011101011], as_fb_vec(0b_011101011_10010110_u16));
    assert_eq!(vec![0x_FE_u8, 0x_AF_u8], as_fb_vec(0x_AFFE_u16));

    // u64 into a vec of 8 x u8 - we ony write as 0x, as its easier
    // to read here
    assert_eq!(
        vec![0xED, 0xFE, 0xEF, 0xBE, 0xAD, 0xDE, 0xFE, 0xAF], 
        as_fb_vec(0x_AFFE_DEAD_BEEF_FEED_u64)
    );
}

#[test]
fn test_blit_sub_atlas() {

}


fn conv_1bpp_to_2bpp(pixbuf: u8) -> u32 {
    // convert 1BPP to 2BPP format
    let pixbuf = pixbuf as u32;
    let mut mask = 0x01;
    let mut tgt = 0;
    for shift in 0..8 {
        tgt |= (pixbuf & mask) << shift;

        mask <<= 1;
    }
    tgt
}

#[test]
fn test_conv_1bpp_to_2bpp() {
    assert_eq!(0b01_01_01_01_01_01_01_01, conv_1bpp_to_2bpp(0b0000000011111111));
    assert_eq!(0b01_01_01_01_00_00_00_00, conv_1bpp_to_2bpp(0b0000000011110000));
}

<<<<<<< HEAD
fn remap_draw_color(draw_color_idx: u8, draw_colors: u16) -> (u8, bool) {
    let draw_color = (draw_colors as u32 >> (draw_color_idx * 4)) & 0b111;
    if draw_color == 0 {
        (0, false)
    } else {
        let palette_index = (draw_color - 1) as u8;
        (palette_index, true)
    }
}

fn remap_draw_colors(sprite_word: u32, sprite_word_pixels: u32, draw_colors: u16) -> (u32, u32) {
=======
/// convert a machine word of sprite pixels to actual FB indices and a mask
/// for applying transparent pixels
fn remap_draw_colors(sprite_word: u32, sprite_word_pixels: u32, draw_colors: u16) -> (u32, u32){
>>>>>>> 31dc7947
    let mut s = 0;
    let mut m = 0;
    for n in 0..sprite_word_pixels {
        let shift = 2 * n;
        let draw_color_idx = (sprite_word >> shift) & 0b11;

        let (palette_index, opaque) = remap_draw_color(draw_color_idx as u8, draw_colors);
        if !opaque {
            m |= 0b11 << shift;
        } else {
            s |= (palette_index as u32) << shift
        }
    }

    (s, m)
}

#[test]
fn test_remap_draw_colors() {
<<<<<<< HEAD
    assert_eq!(
        (0b01001000, 0b00110000),
        remap_draw_colors(0b11100001, 4, 0x2013)
    );
}

// see https://github.com/aduros/wasm4/blob/main/runtimes/native/src/framebuffer.c
// who in turn took it from https://github.com/nesbox/TIC-80/blob/master/src/core/draw.c
pub(crate) fn line<T: Source<u8> + Sink<u8>>(
    fb: &mut T,
    draw_colors: u16,
    mut x1: i32,
    mut y1: i32,
    mut x2: i32,
    mut y2: i32,
) {
    let dc0: u8 = (draw_colors & 0xf) as u8;
    if dc0 == 0 {
        return;
    }

    let stroke_color: u8 = (dc0 - 1) & 0x3;

    if y1 > y2 {
        let swap = x1;
        x1 = x2;
        x2 = swap;

        let swap = y1;
        y1 = y2;
        y2 = swap;
    }

    let dx = (x2 - x1).abs();
    let sx = if x1 < x2 { 1 } else { -1 };
    let dy = y2 - y1;

    let mut err = (if dx > dy { dx } else { -dy }) / 2;

    // we won't have to ever go through the entirety of FRAMEBUFFER_SIZE,
    // I just added this so the loop will stop incase something goes really wrong.
    for _ in 0..crate::wasm4::FRAMEBUFFER_SIZE {
        set_pixel_unclipped(fb, x1, y1, stroke_color);

        if x1 == x2 && y1 == y2 {
            break;
        }

        let err2 = err;

        if err2 > -dx {
            err -= dy;
            x1 += sx;
        }

        if err2 < dy {
            err += dx;
            y1 += 1;
        }
    }
=======
    assert_eq!((0b01_00_10_00, 0b00_11_00_00), remap_draw_colors(0b11100001, 4, 0x2013));
>>>>>>> 31dc7947
}<|MERGE_RESOLUTION|>--- conflicted
+++ resolved
@@ -435,7 +435,6 @@
     assert_eq!(0b01_01_01_01_00_00_00_00, conv_1bpp_to_2bpp(0b0000000011110000));
 }
 
-<<<<<<< HEAD
 fn remap_draw_color(draw_color_idx: u8, draw_colors: u16) -> (u8, bool) {
     let draw_color = (draw_colors as u32 >> (draw_color_idx * 4)) & 0b111;
     if draw_color == 0 {
@@ -446,12 +445,9 @@
     }
 }
 
-fn remap_draw_colors(sprite_word: u32, sprite_word_pixels: u32, draw_colors: u16) -> (u32, u32) {
-=======
 /// convert a machine word of sprite pixels to actual FB indices and a mask
 /// for applying transparent pixels
 fn remap_draw_colors(sprite_word: u32, sprite_word_pixels: u32, draw_colors: u16) -> (u32, u32){
->>>>>>> 31dc7947
     let mut s = 0;
     let mut m = 0;
     for n in 0..sprite_word_pixels {
@@ -471,11 +467,7 @@
 
 #[test]
 fn test_remap_draw_colors() {
-<<<<<<< HEAD
-    assert_eq!(
-        (0b01001000, 0b00110000),
-        remap_draw_colors(0b11100001, 4, 0x2013)
-    );
+    assert_eq!((0b01_00_10_00, 0b00_11_00_00), remap_draw_colors(0b11100001, 4, 0x2013));
 }
 
 // see https://github.com/aduros/wasm4/blob/main/runtimes/native/src/framebuffer.c
@@ -532,7 +524,4 @@
             y1 += 1;
         }
     }
-=======
-    assert_eq!((0b01_00_10_00, 0b00_11_00_00), remap_draw_colors(0b11100001, 4, 0x2013));
->>>>>>> 31dc7947
 }